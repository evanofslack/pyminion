from typing import TYPE_CHECKING, Iterator, List, Optional

from pyminion.core import Card
from pyminion.decider import Decider
from pyminion.player import Player

if TYPE_CHECKING:
    from pyminion.game import Game


class BotDecider:
    """
    Basic representation of Bot decision making.
    These methods can be implemented with specific game logic
    when creating new bots. In this class, these methods just return
    a valid response as to not crash the game.

    Does not implement any logic for playing or buying cards, as those functions
    (action_priority and buy_priority), are meant to be implemented when defining new bots.

    Does implement default responses to any decision the bot might have to make
    when playing a card or responding to an attack as to not crash the game.

    """

    def action_priority(self, player: "Player", game: "Game") -> Iterator[Card]:
        """
        Add logic for playing action cards through this method

        This function should be a generator where each call
        yields a desired card to play if conditions are met

        """
        raise NotImplementedError("action_priority is not implemented")

    def action_phase_decision(
        self,
        valid_actions: List["Card"],
        player: "Player",
        game: "Game",
    ) -> Optional["Card"]:
        for card in self.action_priority(player, game):
            if card in player.hand.cards:
                return card

        return None

    def treasure_phase_decision(
        self,
        valid_treasures: List["Card"],
        player: "Player",
        game: "Game",
    ) -> List["Card"]:
        return valid_treasures

    def buy_priority(self, player: "Player", game: "Game") -> Iterator[Card]:
        """
        Add logic for buy priority through this method

        This function should be a generator where each call
        yields a desired card to buy if conditions are met

        """
        raise NotImplementedError("buy_priority is not implemented")

    def buy_phase_decision(
        self,
        valid_cards: List["Card"],
        player: "Player",
        game: "Game",
    ) -> Optional["Card"]:
        for card in self.buy_priority(player, game):
            if game.supply.pile_length(card.name) > 0:
                return card

        return None

    def binary_decision(
        self,
        prompt: str,
        card: Card,
        player: "Player",
        game: "Game",
        relevant_cards: Optional[List[Card]] = None,
    ) -> bool:
        return True

    def discard_decision(
        self,
        prompt: str,
        card: "Card",
        valid_cards: List["Card"],
        player: "Player",
        game: "Game",
        min_num_discard: int = 0,
        max_num_discard: int = -1,
    ) -> List["Card"]:
        return valid_cards[:min_num_discard]

    def trash_decision(
        self,
        prompt: str,
        card: "Card",
        valid_cards: List["Card"],
        player: "Player",
        game: "Game",
        min_num_trash: int = 0,
        max_num_trash: int = -1,
    ) -> List["Card"]:
        return valid_cards[:min_num_trash]

    def gain_decision(
        self,
        prompt: str,
        card: "Card",
        valid_cards: List["Card"],
        player: "Player",
        game: "Game",
        min_num_gain: int = 0,
        max_num_gain: int = -1,
    ) -> List["Card"]:
        return valid_cards[:min_num_gain]

    def topdeck_decision(
        self,
        prompt: str,
        card: "Card",
        valid_cards: List["Card"],
        player: "Player",
        game: "Game",
        min_num_topdeck: int = 0,
        max_num_topdeck: int = -1,
    ) -> List["Card"]:
        return valid_cards[:min_num_topdeck]

    def multi_play_decision(
        self,
        prompt: str,
        card: "Card",
        valid_cards: List["Card"],
        player: "Player",
        game: "Game",
        required: bool = True,
    ) -> Optional["Card"]:
        if required:
            return valid_cards[0]
        else:
            return None

<<<<<<< HEAD
    def reveal_resp(
        self,
        card: Card,
        valid_cards: List[Card],
        game: "Game",
        required: bool = True,
    ) -> Optional[Card]:
        if required:
            return valid_cards[0]
        else:
            return None

    def pass_resp(
        self,
        card: Card,
        valid_cards: List[Card],
        game: "Game",
    ) -> Card:
        return valid_cards[0]

    def multiple_option_decision(
        self,
        card: Card,
        options: List[str],
        game: "Game",
        num_choices: int = 1,
        unique: bool = True,
    ) -> List[int]:
        return list(range(num_choices))

    def is_attacked(self, player: Player, attack_card: Card) -> bool:
        return True
=======

class Bot(Player):
    """
    Abstract representation of Bot.

    """

    def __init__(
        self,
        decider: Optional[Decider] = None,
        player_id: str = "bot",
    ):
        decider = decider if decider else BotDecider()
        super().__init__(decider=decider, player_id=player_id)
>>>>>>> 17fe0f01
<|MERGE_RESOLUTION|>--- conflicted
+++ resolved
@@ -147,7 +147,21 @@
         else:
             return None
 
-<<<<<<< HEAD
+
+class Bot(Player):
+    """
+    Abstract representation of Bot.
+
+    """
+
+    def __init__(
+        self,
+        decider: Optional[Decider] = None,
+        player_id: str = "bot",
+    ):
+        decider = decider if decider else BotDecider()
+        super().__init__(decider=decider, player_id=player_id)
+
     def reveal_resp(
         self,
         card: Card,
@@ -176,23 +190,4 @@
         num_choices: int = 1,
         unique: bool = True,
     ) -> List[int]:
-        return list(range(num_choices))
-
-    def is_attacked(self, player: Player, attack_card: Card) -> bool:
-        return True
-=======
-
-class Bot(Player):
-    """
-    Abstract representation of Bot.
-
-    """
-
-    def __init__(
-        self,
-        decider: Optional[Decider] = None,
-        player_id: str = "bot",
-    ):
-        decider = decider if decider else BotDecider()
-        super().__init__(decider=decider, player_id=player_id)
->>>>>>> 17fe0f01
+        return list(range(num_choices))