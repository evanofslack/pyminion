--- conflicted
+++ resolved
@@ -224,14 +224,11 @@
         while True:
             for player in self.players:
                 player.take_turn(self)
-<<<<<<< HEAD
                 self.event_registry.end_turn()
-=======
 
                 # reset card cost reduction
                 self.card_cost_reduction = 0
 
->>>>>>> f951b75a
                 if self.is_over():
                     result = self.summerize_game()
                     logging.info(f"\n{result}")
