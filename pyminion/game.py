import logging
import random
from typing import List, Optional

<<<<<<< HEAD
from pyminion.core import CardType, Card, Deck, DeckCounter, Pile, Supply, Trash
from pyminion.event_registry import EventRegistry
=======
from pyminion.core import CardType, Card, DeckCounter, DiscardPile, Pile, Supply, Trash
>>>>>>> 283e4c32
from pyminion.exceptions import InvalidGameSetup, InvalidPlayerCount
from pyminion.expansions.base import (copper, curse, duchy, estate, gold,
                                      province, silver)
from pyminion.player import Player
from pyminion.result import GameOutcome, GameResult, PlayerSummary

logger = logging.getLogger()


class Game:
    """
    Core class the emulates a game of Dominion

    Attributes:
        players: List of players in the game.
        expansions: List expansions (and their cards) eligible to be used in the game's supply.
        kingdom_cards: Specify any specific cards to be used in the supply.
        start_deck: List of cards each player will start the game with. Default = [7 Coppers + 3 Estates].
        random_order: If True, scrambles the order of players (to offset first player advantage).
        log_stdout: If True, logs game to stdout.
        log_file: If True, logs game to log file.
        log_file_name: Name of the file to be logged to. Default = "game.log"

    """

    def __init__(
        self,
        players: List[Player],
        expansions: List[List[Card]],
        kingdom_cards: Optional[List[Card]] = None,
        start_deck: Optional[List[Card]] = None,
        random_order: bool = True,
        log_stdout: bool = True,
        log_file: bool = False,
        log_file_name: str = "game.log",
    ):

        if len(players) < 1:
            raise InvalidPlayerCount("Game must have at least one player")
        if len(players) > 4:
            raise InvalidPlayerCount("Game can have at most four players")
        self.players = players
        self.expansions = expansions
        self.kingdom_cards = [] if kingdom_cards is None else kingdom_cards
        self.all_game_cards: List[Card] = []
        self.card_cost_reduction = 0
        self.start_deck = start_deck
        self.random_order = random_order
        self.trash = Trash()

        self.event_registry = EventRegistry()

        if log_stdout:
            # Set up a handler that logs to stdout
            c_handler = logging.StreamHandler()
            c_handler.setLevel(logging.INFO)
            c_format = logging.Formatter("%(message)s")
            c_handler.setFormatter(c_format)
            logger.addHandler(c_handler)

        if log_file:
            # Set up a handler that dumps the log to a file
            f_handler = logging.FileHandler(log_file_name, mode="w")
            f_handler.setLevel(logging.INFO)
            f_format = logging.Formatter("%(message)s")
            f_handler.setFormatter(f_format)
            logger.addHandler(f_handler)

    def _create_basic_piles(self) -> List[Pile]:
        """
        Create the basic piles that are applicable to almost all games of Dominion.

        """

        if len(self.players) == 1:
            VICTORY_LENGTH = 5
            CURSE_LENGTH = 10
            COPPER_LENGTH = 53

        elif len(self.players) == 2:
            VICTORY_LENGTH = 8
            CURSE_LENGTH = 10
            COPPER_LENGTH = 46

        elif len(self.players) == 3:
            VICTORY_LENGTH = 12
            CURSE_LENGTH = 20
            COPPER_LENGTH = 39

        else:
            VICTORY_LENGTH = 12
            CURSE_LENGTH = 30
            COPPER_LENGTH = 32

        SILVER_LENGTH = 40
        GOLD_LENGTH = 30

        basic_cards = [
            copper,
            silver,
            gold,
            estate,
            duchy,
            province,
            curse,
        ]

        basic_piles = []
        for card in basic_cards:
            if card.name == "Copper":
                basic_piles.append(Pile([card] * COPPER_LENGTH))
            elif card.name == "Silver":
                basic_piles.append(Pile([card] * SILVER_LENGTH))
            elif card.name == "Gold":
                basic_piles.append(Pile([card] * GOLD_LENGTH))
            elif CardType.Victory in card.type:
                basic_piles.append(Pile([card] * VICTORY_LENGTH))
            elif CardType.Curse in card.type:
                basic_piles.append(Pile([card] * CURSE_LENGTH))

        return basic_piles

    def _create_kingdom_piles(self) -> List[Pile]:
        """
        Create the kingdom piles that vary from kingdom to kingdom.
        This should be 10 piles each with 10 cards.

        """
        PILE_LENGTH: int = 10
        KINGDOM_PILES: int = 10

        # All available cards from chosen expansions
        kingdom_options = [card for expansion in self.expansions for card in expansion]

        # If user chooses kingdom cards, put them in the supply
        if self.kingdom_cards:
            if invalid_cards := [
                card for card in self.kingdom_cards if card not in kingdom_options
            ]:
                raise InvalidGameSetup(
                    f"Invalid game setup: {invalid_cards} not in provided expansions"
                )
            chosen_cards = len(self.kingdom_cards)

        else:
            chosen_cards = 0

        chosen_piles = (
            [Pile([card] * PILE_LENGTH) for card in self.kingdom_cards]
            if chosen_cards
            else []
        )
        # The rest of the supply is random cards
        if chosen_cards:
            for card in self.kingdom_cards:
                kingdom_options.remove(card)  # Do not duplicate any user chosen cards
        kingdom_ten = random.sample(kingdom_options, KINGDOM_PILES - chosen_cards)
        random_piles = [Pile([card] * PILE_LENGTH) for card in kingdom_ten]

        return chosen_piles + random_piles

    def _create_supply(self) -> Supply:
        """
        Create a supply consisting of basic cards
        available in every kingdom as well
        as the kingdom specific cards.

        """

        basic_piles = self._create_basic_piles()
        kingdom_piles = self._create_kingdom_piles()
        all_piles = basic_piles + kingdom_piles
        self.all_game_cards = [pile.cards[0] for pile in all_piles]
        return Supply(all_piles)

    def start(self) -> None:
        logger.info("\nStarting Game...\n")

        self.supply = self._create_supply()
        logger.info(f"Supply: \n{self.supply}")

        if self.random_order:
            random.shuffle(self.players)
        if not self.start_deck:
            self.start_deck = []
            for _ in range(7):
                self.start_deck.append(copper)
            for _ in range(3):
                self.start_deck.append(estate)

        for player in self.players:
            player.reset()
            player.discard_pile = DiscardPile(self.start_deck[:])
            logger.info(f"\n{player} starts with {player.discard_pile}")
            player.draw(5)

    def is_over(self) -> bool:
        """
        The game is over if any 3 supply piles are empty or
        if the province pile is empty.

        Return True if the game is over

        """
        empty_piles: int = 0
        for pile in self.supply.piles:

            # are provinces empty?
            if pile.name == "Province" and len(pile) == 0:
                return True

            # are three piles empty?
            if len(pile) == 0:
                empty_piles += 1
                if empty_piles >= 3:
                    return True

        return False

    def play(self) -> GameResult:
        self.start()
        while True:
            for player in self.players:
                player.take_turn(self)
                self.event_registry.end_turn()

                # reset card cost reduction
                self.card_cost_reduction = 0

                if self.is_over():
                    result = self.summarize_game()
                    logging.info(f"\n{result}")
                    return result

    def get_winners(self) -> List[Player]:
        """
        The player with the most victory points wins.
        If the highest scores are tied at the end of the game,
        the tied player who has had the fewest turns wins the game.
        If the tied players have had the same number of turns, they tie.

        Returns a list of players. If there is a single player in
        the list, that is the sole winner. If there are multiple players
        in the list, they are have tied for first.

        """
        # if one player only, they win by default
        if len(self.players) == 1:
            return [self.players[0]]

        # temporarily set first player as winner
        high_score = self.players[0].get_victory_points()
        winners = [self.players[0]]

        # iterate the rest of the players in the game
        for player in self.players[1:]:
            score = player.get_victory_points()

            # if this player scored more,
            # mark them as winner and high score
            if score > high_score:
                high_score = score
                winners = [player]

            # if scores are equal
            elif score == high_score:

                # players tie if number of turns is equal
                if player.turns == winners[0].turns:
                    winners.append(player)

                # otherwise, player with fewer turns wins
                elif player.turns < winners[0].turns:
                    winners = [player]

                # note
                # we can compare to just the first player in winners,
                # because if there were multiple players in winners
                # they would have equal score and turns

        return winners

    def summarize_game(self) -> GameResult:
        """
        Called at the end of the game,
        this creates a summary of the game

        """

        player_summaries = []
        winners = self.get_winners()

        for order, player in enumerate(self.players):

            # player won
            if player in winners and len(winners) == 1:
                result = GameOutcome.win

            # player tied
            elif player in winners:
                result = GameOutcome.tie

            # player lost
            else:
                result = GameOutcome.loss

            summary = PlayerSummary(
                player=player,
                result=result,
                score=player.get_victory_points(),
                turns=player.turns,
                shuffles=player.shuffles,
                turn_order=order + 1,
                deck=DeckCounter(player.get_all_cards()),
            )
            player_summaries.append(summary)

        game_result = GameResult(
            game=self,
            turns=winners[0].turns,
            winners=winners,
            player_summaries=player_summaries,
        )
        return game_result<|MERGE_RESOLUTION|>--- conflicted
+++ resolved
@@ -2,12 +2,8 @@
 import random
 from typing import List, Optional
 
-<<<<<<< HEAD
-from pyminion.core import CardType, Card, Deck, DeckCounter, Pile, Supply, Trash
+from pyminion.core import CardType, Card, Deck, DeckCounter, DiscardPile, Pile, Supply, Trash
 from pyminion.event_registry import EventRegistry
-=======
-from pyminion.core import CardType, Card, DeckCounter, DiscardPile, Pile, Supply, Trash
->>>>>>> 283e4c32
 from pyminion.exceptions import InvalidGameSetup, InvalidPlayerCount
 from pyminion.expansions.base import (copper, curse, duchy, estate, gold,
                                       province, silver)
