--- conflicted
+++ resolved
@@ -58,13 +58,11 @@
         cost = max(0, self._cost - game.card_cost_reduction)
         return cost
 
-<<<<<<< HEAD
+    def get_pile_starting_count(self, game: "Game") -> int:
+        return 10
+
     def on_attack(self, defending_player: "Player", attacking_player: "Player", attack_card: "Card", game: "Game") -> bool:
         return True
-=======
-    def get_pile_starting_count(self, game: "Game") -> int:
-        return 10
->>>>>>> 0f1fd048
 
 
 class ScoreCard(Card):
