import logging
import random
from collections import Counter
from typing import TYPE_CHECKING, Any, Iterable, Iterator, List, Optional, Tuple

if TYPE_CHECKING:
    from pyminion.game import Game
    from pyminion.player import Player

from enum import Enum
from pyminion.exceptions import EmptyPile, InsufficientActions, PileNotFound

logger = logging.getLogger()



class CardType(Enum):
    """
    Enum class for all card types that are currently used in the implemented expansions

    """
    Treasure = 1
    Victory = 2
    Curse = 3
    Action = 4
    Attack = 5
    Reaction = 6


class CardLocation(Enum):
    """
    Where a card is located (e.g. hand, playmat, etc.).

    """
    Deck = 0
    Hand = 1
    Playmat = 2
    DiscardPile = 3
    Trash = 4


class Card:

    """
    Base class representing a dominion card

    """

    def __init__(self, name: str, cost: int, type: Tuple[CardType]):
        self.name = name
        self._cost = cost
        self.type = type

    def __repr__(self):
        return f"{self.name}"

<<<<<<< HEAD
    def on_play(self, player: "Player", card: "Card", game: "Game", location: "CardLocation") -> None:
        pass

    def on_attack(self, player: "Player", attack_card: "Card", game: "Game") -> bool:
        return True
=======
    def get_cost(self, player: "Player", game: "Game") -> int:
        cost = max(0, self._cost - game.card_cost_reduction)
        return cost
>>>>>>> f951b75a


class Victory(Card):
    def __init__(self, name: str, cost: int, type: Tuple[CardType]):
        super().__init__(name, cost, type)

    def score(self, player: "Player") -> int:
        """
        Specific score method unique to each victory card

        """
        raise NotImplementedError(f"Score method must be implemented for {self.name}")


class Treasure(Card):
    def __init__(self, name: str, cost: int, type: Tuple[CardType], money: int):
        super().__init__(name, cost, type)
        self.money = money

    def play(self, player: "Player"):
        """
        Specific play method unique to each treasure card

        """
        raise NotImplementedError(f"Play method must be implemented for {self.name}")


class Action(Card):
    def __init__(
        self,
        name: str,
        cost: int,
        type: Tuple[CardType],
        actions: int = 0,
        draw: int = 0,
        money: int = 0,
    ):
        super().__init__(name, cost, type)
        self.actions = actions
        self.draw = draw
        self.money = money

    def play(self, player: "Player", game: "Game", generic_play: bool = True) -> None:
        """
        Specific play method unique to each action card

        """
        raise NotImplementedError(f"play method must be implemented for {self.name}")

    def generic_play(self, player: "Player") -> None:
        """
        Generic play method that gets executes for all action cards

        """
        if player.state.actions < 1:
            raise InsufficientActions(
                f"{player.player_id}: Not enough actions to play {self.name}"
            )

        player.playmat.add(self)
        player.hand.remove(self)
        player.state.actions -= 1

    def multi_play(self, player: "Player", game: "Game", state: Any, generic_play: bool = True) -> Any:
        """
        Called by "Throne Room variants" to play a card multiple times.
        By default this just calls self.play() but can be overridden by derived
        cards to implement different behavior.

        """
        self.play(player, game, generic_play)
        return None


class DeckCounter(Counter):
    def __str__(self):
        return ", ".join(f"{value} {key}" for key, value in (self).items())


class AbstractDeck:

    """
    Base class representing a generic list of dominion cards

    """

    def __init__(self, cards: Optional[List[Card]] = None):
        if cards:
            self.cards = cards
        else:
            self.cards = []

    def __repr__(self):
        return str(DeckCounter(self.cards))

    def __len__(self):
        return len(self.cards)

    def add(self, card: Card) -> None:
        self.cards.append(card)

    def remove(self, card: Card) -> Card:
        self.cards.remove(card)
        return card

    def move_to(self, destination: "AbstractDeck"):
        destination.cards += self.cards
        self.cards = []


class Deck(AbstractDeck):
    def __init__(self, cards: Optional[List[Card]] = None):
        super().__init__(cards)

    def draw(self) -> Card:
        drawn_card = self.cards.pop()
        return drawn_card

    def shuffle(self):
        random.shuffle(self.cards)


class DiscardPile(AbstractDeck):
    def __init__(self, cards: Optional[List[Card]] = None):
        super().__init__(cards)


class Hand(AbstractDeck):
    def __init__(self, cards: Optional[List[Card]] = None):
        super().__init__(cards)


class Pile(AbstractDeck):
    def __init__(self, cards: Optional[List[Card]] = None):
        super().__init__(cards)
        if cards and len(set(cards)) == 1:
            self.name = cards[0].name
        elif cards:
            self.name = "Mixed"
        else:
            self.name = None

    def remove(self, card: Card) -> Card:
        if len(self.cards) < 1:
            raise EmptyPile(f"{self.name} pile is empty, cannot gain card")
        self.cards.remove(card)
        return card


class Playmat(AbstractDeck):
    def __init__(self, cards: Optional[List[Card]] = None):
        super().__init__(cards)


class Trash(AbstractDeck):
    def __init__(self, cards: Optional[List[Card]] = None):
        super().__init__(cards)


class Supply:
    """
    Collection of card piles that make up the game's supply.

    """

    def __init__(self, piles: Optional[List[Pile]] = None):
        if piles:
            self.piles = piles
        else:
            self.piles = []

    def __repr__(self):
        return str(self.avaliable_cards())

    def __len__(self):
        return len(self.piles)

    def get_pile(self, pile_name: str) -> Pile:
        """
        Get a pile by name.

        """
        for pile in self.piles:
            if pile.name == pile_name:
                return pile
        raise PileNotFound(f"{pile_name} pile is not valid")

    def gain_card(self, card: Card) -> Card:
        """
        Gain a card from the supply.

        """
        pile = self.get_pile(card.name)
        try:
            return pile.remove(card)

        except EmptyPile as e:
            raise e

    def return_card(self, card: Card):
        """
        Return a card to the supply.

        """
        pile = self.get_pile(card.name)
        pile.add(card)

    def trash_card(self, card: Card, trash: "Trash") -> None:
        """
        Trash a card from the supply.

        """
        pile = self.get_pile(card.name)
        pile.remove(card)
        trash.add(card)

    def avaliable_cards(self) -> List[Card]:
        """
        Returns a list containing a single card from each non-empty pile in the supply.

        """
        cards = [pile.cards[0] for pile in self.piles if pile]
        return cards

    def num_empty_piles(self) -> int:
        """
        Returns the number of empty piles in the supply.

        """
        empty_piles: int = 0
        for pile in self.piles:
            if len(pile) == 0:
                empty_piles += 1
        return empty_piles

    def pile_length(self, pile_name: str) -> int:
        """
        Get the number of cards in a specified pile in the supply.

        """
        pile = self.get_pile(pile_name)
        return len(pile)


def get_action_cards(cards: Iterable[Card]) -> Iterator[Action]:
    for card in cards:
        if CardType.Action in card.type:
            assert isinstance(card, Action)
            yield card


def get_treasure_cards(cards: Iterable[Card]) -> Iterator[Treasure]:
    for card in cards:
        if CardType.Treasure in card.type:
            assert isinstance(card, Treasure)
            yield card


def get_victory_cards(cards: Iterable[Card]) -> Iterator[Victory]:
    for card in cards:
        if CardType.Victory in card.type:
            assert isinstance(card, Victory)
            yield card<|MERGE_RESOLUTION|>--- conflicted
+++ resolved
@@ -54,17 +54,15 @@
     def __repr__(self):
         return f"{self.name}"
 
-<<<<<<< HEAD
-    def on_play(self, player: "Player", card: "Card", game: "Game", location: "CardLocation") -> None:
-        pass
-
-    def on_attack(self, player: "Player", attack_card: "Card", game: "Game") -> bool:
-        return True
-=======
     def get_cost(self, player: "Player", game: "Game") -> int:
         cost = max(0, self._cost - game.card_cost_reduction)
         return cost
->>>>>>> f951b75a
+
+    def on_play(self, player: "Player", card: "Card", game: "Game", location: "CardLocation") -> None:
+        pass
+
+    def on_attack(self, player: "Player", attack_card: "Card", game: "Game") -> bool:
+        return True
 
 
 class Victory(Card):
