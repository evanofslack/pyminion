--- conflicted
+++ resolved
@@ -2,11 +2,7 @@
 import math
 from typing import TYPE_CHECKING, List, Tuple
 
-<<<<<<< HEAD
-from pyminion.core import AbstractDeck, CardLocation, CardType, Action, Card, Treasure, Victory
-=======
 from pyminion.core import AbstractDeck, CardType, Action, Card, ScoreCard, Treasure, Victory
->>>>>>> 283e4c32
 from pyminion.exceptions import EmptyPile
 from pyminion.player import Player
 
@@ -43,19 +39,7 @@
     ):
         super().__init__(name, cost, type, money)
 
-<<<<<<< HEAD
-    def play(self, player: Player, game: "Game"):
-=======
     def play(self, player: Player, game: "Game") -> None:
-
-        # check if this is the first silver played and if there are any merchants in play
-        if self not in player.playmat.cards:
-            if num_merchants := len(
-                [card for card in player.playmat.cards if card.name == "Merchant"]
-            ):
-                player.state.money += num_merchants
-
->>>>>>> 283e4c32
         player.playmat.add(self)
         player.hand.remove(self)
         player.state.money += self.money
